--- conflicted
+++ resolved
@@ -41,13 +41,8 @@
         ``type`` = ResourceType.WebSite.Value
         name = webApp.Name.Value
         apiVersion = "2016-08-01"
-<<<<<<< HEAD
-        location = serverFarmInfo.Location.Command
-        dependsOn = webApp.Dependencies |> List.map(fun r -> r.Command)
-=======
         location = serverFarmInfo.Location
         dependsOn = webApp.Dependencies |> List.map(fun p -> p.Value)
->>>>>>> 00f47b54
         resources =
             webApp.Extensions
             |> Set.toList
@@ -56,11 +51,7 @@
                 {| apiVersion = "2016-08-01"
                    name = "Microsoft.ApplicationInsights.AzureWebSites"
                    ``type`` = "siteextensions"
-<<<<<<< HEAD
-                   dependsOn = [ webApp.Name.Command ]
-=======
                    dependsOn = [ webApp.Name.Value ]
->>>>>>> 00f47b54
                    properties = {||}
                 |})
         properties =
@@ -73,17 +64,17 @@
             |}
     |}
 
-    let cosmosDbContainer (database:CosmosDbSql) (container:CosmosDbContainer) = {|
-        ``type`` = ResourcePath.CosmosDbSqlContainer.Value
-        name = (ResourcePath.makeCosmosDbSqlContainer container.Name).ResourceIdPath |> toExpr
+    let cosmosDbContainer (accountName:ResourceName) (databaseName:ResourceName) (container:CosmosDbContainer) = {|
+        ``type`` = ResourceType.CosmosDbSqlContainer.Value
+        name = sprintf "%s/sql/%s/%s" accountName.Value databaseName.Value container.Name.Value
         apiVersion = "2016-03-31"
         dependsOn = [
-            database.Name.Command
+            databaseName.Value
         ]
 //TODO:        "dependsOn": [ "[resourceId('Microsoft.DocumentDB/databaseAccounts/apis/databases', variables('accountName'), 'sql', parameters('databaseName'))]" ],
         properties =
             {| resource =
-                {| id = container.Name.Command
+                {| id = container.Name.Value
                    partitionKey =
                     {| paths = container.PartitionKey.Paths
                        kind = string container.PartitionKey.Kind |}
@@ -100,7 +91,9 @@
                                        dataType = (string i.DataType).ToLower()
                                        precision = -1 |})
                             |})
-                       excludedPaths = container.IndexingPolicy.ExcludedPaths
+                       excludedPaths =
+                        container.IndexingPolicy.ExcludedPaths
+                        |> List.map(fun p -> {| path = p |})
                     |}
                 |}
             |}
@@ -147,31 +140,32 @@
 //             }
 //         },
     let cosmosDbServer (cosmosDb:CosmosDbServer) = {|
-        ``type`` = ResourcePath.CosmosDb.Value
-        name = cosmosDb.Name.Command
+        ``type`` = ResourceType.CosmosDb.Value
+        name = cosmosDb.Name.Value
         apiVersion = "2016-03-31"
-        location = cosmosDb.Location.Command
+        location = cosmosDb.Location
         kind = "GlobalDocumentDB"
         properties =
             let baseProps =
-                {| consistencyPolicy =
-                      match cosmosDb.ConsistencyPolicy with
-                      | BoundedStaleness(maxStaleness, maxInterval) ->
-                          box {| defaultConsistencyLevel = "BoundedStaleness"
-                                 maxStalenessPrefix = maxStaleness
-                                 maxIntervalInSeconds = maxInterval |}
-                      | Session
-                      | Eventual
-                      | ConsistentPrefix
-                      | Strong ->
-                          box {| defaultConsistencyLevel = string cosmosDb.ConsistencyPolicy |}
+                let consistencyPolicy =
+                    match cosmosDb.ConsistencyPolicy with
+                    | BoundedStaleness(maxStaleness, maxInterval) ->
+                        box {| defaultConsistencyLevel = "BoundedStaleness"
+                               maxStalenessPrefix = maxStaleness
+                               maxIntervalInSeconds = maxInterval |}
+                    | Session
+                    | Eventual
+                    | ConsistentPrefix
+                    | Strong ->
+                        box {| defaultConsistencyLevel = string cosmosDb.ConsistencyPolicy |}
+                {| consistencyPolicy = consistencyPolicy
                    databaseAccountOfferType = "Standard" |}
             match cosmosDb.WriteModel with
             | AutoFailover secondary ->
                 {| baseProps with
                       enableAutomaticFailover = true
                       locations = [
-                        {| locationName = cosmosDb.Location.Command; failoverPriority = 0 |}
+                        {| locationName = cosmosDb.Location; failoverPriority = 0 |}
                         {| locationName = secondary; failoverPriority = 1 |}
                       ]
                 |} |> box
@@ -179,26 +173,22 @@
                 {| baseProps with
                       autoenableMultipleWriteLocations = true
                       locations = [
-                        {| locationName = cosmosDb.Location.Command; failoverPriority = 0 |}
+                        {| locationName = cosmosDb.Location; failoverPriority = 0 |}
                         {| locationName = secondary; failoverPriority = 1 |}
                       ]
                 |} |> box
             | NoFailover ->
-                {| baseProps with
-                    locations = [ 
-                        {| locationName = cosmosDb.Location.Command; failoverPriority = 0 |}
-                    ]
-                |} |> box
-    |}
-
-    let cosmosDbSql (cosmosDbSql:CosmosDbSql) = {|
-        ``type`` = ResourcePath.CosmosDbSql.Value
-        name = cosmosDbSql.Name.Command
+                box baseProps
+    |}
+
+    let cosmosDbSql (cosmosServerName:ResourceName) (cosmosDbSql:CosmosDbSql) = {|
+        ``type`` = ResourceType.CosmosDbSql.Value
+        name = sprintf "%s/sql/%s" cosmosServerName.Value cosmosDbSql.Name.Value
         apiVersion = "2016-03-31"
-        dependsOn = cosmosDbSql.Dependencies |> List.map(fun p -> p.ResourceIdPath |> toExpr)
-        properties =
-            {| resource = {| id = cosmosDbSql.Name.Command |}
-               options = {| throughput = cosmosDbSql.Throughput.Command |} |}
+        dependsOn = cosmosDbSql.Dependencies |> List.map(fun p -> p.Value)
+        properties =
+            {| resource = {| id = cosmosDbSql.Name.Value |}
+               options = {| throughput = cosmosDbSql.Throughput |} |}
     |}
 
 let processTemplate (template:ArmTemplate) = {|
@@ -222,12 +212,12 @@
                 let dbsAndContainers =
                     cds.Databases
                     |> List.collect (fun db ->
-                        let db = Outputters.cosmosDbSql db
+                        let db = Outputters.cosmosDbSql cds.Name db
                         let containers =
                             cds.Databases
                             |> List.collect(fun db ->
                                 db.Containers
-                                |> List.map (Outputters.cosmosDbContainer db >> box))
+                                |> List.map (Outputters.cosmosDbContainer cds.Name db.Name >> box))
                         (box db) :: containers
                     )
                 [ yield server
