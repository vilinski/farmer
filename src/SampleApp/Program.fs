<<<<<<< HEAD
﻿open Farmer
open Helpers


// let myCosmosDb = cosmosDb {    
//     name "isaacsappdb"
//     server_name "isaacscosmosdb"
//     throughput 400
//     failover_policy NoFailover
//     consistency_policy (BoundedStaleness(500, 1000))
//     add_containers [
//         container {
//             name "myContainer"
//             partition_key [ "/id" ] Hash
//             include_index "/path" [ Number, Hash ]
//             exclude_path "/excluded"
//         }
//     ]
// }

let storage = storageAccount {
    name "isaacstorzz"
}

/// A web app with app insights
let myWebApp = webApp {
    name "isaacappyone"
    service_plan_name "myserverfarm"
    sku WebApp.Sku.F1
    use_app_insights "myappinsights"
    depends_on storage
}

/// The overall ARM template which has the app as a resource.
let template = arm {
    location Locations.``North Europe``
    resource myWebApp
    resource storage
    //resource myCosmosDb
}

// Now export it as an ARM template.
printf "Writing the ARM template..."

template
|> Writer.toJson
|> Writer.toFile @"webapp-appinsights.json"
=======
﻿module Test

open Farmer

let template (environment:string) storageSku webAppSku =
    let environment = environment.ToLower()
    let generateResourceName = sprintf "safe-%s-%s" environment 
    let myStorageAccount = storageAccount {
        name (sprintf "safe%sstorage" environment)
        sku storageSku
    }

    let web = webApp {
        name (generateResourceName "web")
        service_plan_name (generateResourceName "webhost")
        sku webAppSku

        use_app_insights (generateResourceName "insights")
>>>>>>> 00f47b54

        website_node_default_version "8.1.4"
        setting "public_path" "./public"
        setting "STORAGE_CONNECTIONSTRING" myStorageAccount.Key

        depends_on myStorageAccount
    }

    arm {
        resource myStorageAccount
        resource web

        output "webAppName" web.Name
        output "webAppPassword" web.PublishingPassword        
    }

template "ice" Storage.Sku.StandardLRS WebApp.Sku.F1
|> Writer.toJson
|> Writer.toFile @"safe-template.json"<|MERGE_RESOLUTION|>--- conflicted
+++ resolved
@@ -1,52 +1,3 @@
-<<<<<<< HEAD
-﻿open Farmer
-open Helpers
-
-
-// let myCosmosDb = cosmosDb {    
-//     name "isaacsappdb"
-//     server_name "isaacscosmosdb"
-//     throughput 400
-//     failover_policy NoFailover
-//     consistency_policy (BoundedStaleness(500, 1000))
-//     add_containers [
-//         container {
-//             name "myContainer"
-//             partition_key [ "/id" ] Hash
-//             include_index "/path" [ Number, Hash ]
-//             exclude_path "/excluded"
-//         }
-//     ]
-// }
-
-let storage = storageAccount {
-    name "isaacstorzz"
-}
-
-/// A web app with app insights
-let myWebApp = webApp {
-    name "isaacappyone"
-    service_plan_name "myserverfarm"
-    sku WebApp.Sku.F1
-    use_app_insights "myappinsights"
-    depends_on storage
-}
-
-/// The overall ARM template which has the app as a resource.
-let template = arm {
-    location Locations.``North Europe``
-    resource myWebApp
-    resource storage
-    //resource myCosmosDb
-}
-
-// Now export it as an ARM template.
-printf "Writing the ARM template..."
-
-template
-|> Writer.toJson
-|> Writer.toFile @"webapp-appinsights.json"
-=======
 ﻿module Test
 
 open Farmer
@@ -59,13 +10,28 @@
         sku storageSku
     }
 
+    let myCosmosDb = cosmosDb {    
+        name (generateResourceName "cosmosdbsql")
+        server_name (generateResourceName "cosmosdb")
+        throughput 400
+        failover_policy NoFailover
+        consistency_policy (BoundedStaleness(100, 5))
+        add_containers [
+            container {
+                name "myContainer"
+                partition_key [ "/id" ] Hash
+                include_index "/*" [ Number, Hash ]
+                exclude_path "/excluded/*"
+            }
+        ]
+    }
+
     let web = webApp {
         name (generateResourceName "web")
         service_plan_name (generateResourceName "webhost")
         sku webAppSku
 
         use_app_insights (generateResourceName "insights")
->>>>>>> 00f47b54
 
         website_node_default_version "8.1.4"
         setting "public_path" "./public"
@@ -77,6 +43,7 @@
     arm {
         resource myStorageAccount
         resource web
+        resource myCosmosDb
 
         output "webAppName" web.Name
         output "webAppPassword" web.PublishingPassword        
